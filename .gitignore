target/
.DS_Store

.classpath
.project
.settings/*

<<<<<<< HEAD
# IntelliJ IDEA
*.iml
.idea
=======
*.iml
.idea/*
>>>>>>> 270f573a
<|MERGE_RESOLUTION|>--- conflicted
+++ resolved
@@ -5,11 +5,5 @@
 .project
 .settings/*
 
-<<<<<<< HEAD
-# IntelliJ IDEA
 *.iml
-.idea
-=======
-*.iml
-.idea/*
->>>>>>> 270f573a
+.idea/*